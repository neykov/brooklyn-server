--- conflicted
+++ resolved
@@ -102,21 +102,13 @@
     protected final BrooklynObjectInternal getBrooklynObject() {
         return (BrooklynObjectInternal)bo;
     }
-<<<<<<< HEAD
-
+
+    @Override
     public <T> T getConfig(ConfigKey<T> key) {
         return getConfigImpl(key, false).getWithoutError().get();
     }
-
-=======
     
     @Override
-    public <T> T getConfig(ConfigKey<T> key) {
-        return getConfigImpl(key, false).getWithoutError().get();
-    }
-    
-    @Override
->>>>>>> 0f649fe1
     public <T> T getConfig(HasConfigKey<T> key) {
         return getConfigImpl(key.getConfigKey(), false).getWithoutError().get();
     }
