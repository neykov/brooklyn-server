--- conflicted
+++ resolved
@@ -257,13 +257,10 @@
                                 <exclude>**/HaHotCheckResourceFilter.java</exclude>
                                 <exclude>**/FormMapProvider.java</exclude>
                                 <exclude>**/ApidocResource.java</exclude>
-<<<<<<< HEAD
                                 <exclude>**/RequestTaggingFilter.java</exclude>
                                 <exclude>**/EntitlementContextFilter.java</exclude>
                                 <exclude>**/RequestTaggingRsFilter.java</exclude>
-=======
                                 <exclude>**/ScannerInjectHelper.java</exclude>
->>>>>>> 17044e8e
                               </excludes>
                             </resource>
                             <resource>
