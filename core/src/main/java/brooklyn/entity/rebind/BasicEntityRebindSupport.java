package brooklyn.entity.rebind;

import static com.google.common.base.Preconditions.checkNotNull;

import java.util.Collections;
import java.util.Map;

import org.slf4j.Logger;
import org.slf4j.LoggerFactory;

import brooklyn.config.ConfigKey;
import brooklyn.enricher.basic.AbstractEnricher;
import brooklyn.entity.Effector;
import brooklyn.entity.Entity;
import brooklyn.entity.Group;
import brooklyn.entity.basic.AbstractEntity;
import brooklyn.entity.basic.EntityInternal;
import brooklyn.entity.basic.EntityLocal;
import brooklyn.entity.rebind.dto.MementosGenerators;
import brooklyn.event.AttributeSensor;
import brooklyn.location.Location;
import brooklyn.mementos.EntityMemento;
import brooklyn.policy.basic.AbstractPolicy;

import com.google.common.base.Throwables;
import com.google.common.collect.ImmutableList;

public class BasicEntityRebindSupport implements RebindSupport<EntityMemento> {

    private static final Logger LOG = LoggerFactory.getLogger(BasicEntityRebindSupport.class);
    
    private final EntityLocal entity;
    
    public BasicEntityRebindSupport(EntityLocal entity) {
        this.entity = checkNotNull(entity, "entity");
    }
    
    @Override
    public EntityMemento getMemento() {
        return getMementoWithProperties(Collections.<String,Object>emptyMap());
    }

    /**
     * @deprecated since 0.7.0; use generic config/attributes rather than "custom fields", so use {@link #getMemento()}
     */
    @Deprecated
    protected EntityMemento getMementoWithProperties(Map<String,?> props) {
        EntityMemento memento = MementosGenerators.newEntityMementoBuilder(entity).customFields(props).build();
        if (LOG.isTraceEnabled()) LOG.trace("Creating memento for entity: {}", memento.toVerboseString());
        return memento;
    }

    @SuppressWarnings("unchecked")
    @Override
    public void reconstruct(RebindContext rebindContext, EntityMemento memento) {
        if (LOG.isTraceEnabled()) LOG.trace("Reconstructing entity: {}", memento.toVerboseString());

        // Note that the id should have been set in the constructor; it is immutable
        entity.setDisplayName(memento.getDisplayName());
        
        for (Effector<?> eff: memento.getEffectors())
            ((EntityInternal)entity).getMutableEntityType().addEffector(eff);

        for (Map.Entry<ConfigKey<?>, Object> entry : memento.getConfig().entrySet()) {
            try {
                ConfigKey<?> key = entry.getKey();
                Object value = entry.getValue();
                Class<?> type = (key.getType() != null) ? key.getType() : rebindContext.loadClass(key.getTypeName());
                entity.setConfig((ConfigKey<Object>)key, value);
            } catch (ClassNotFoundException e) {
                throw Throwables.propagate(e);
            }
        }
        
        ((EntityInternal)entity).getConfigMap().addToLocalBag(memento.getConfigUnmatched());
        ((EntityInternal)entity).refreshInheritedConfig();
        
        for (Map.Entry<AttributeSensor<?>, Object> entry : memento.getAttributes().entrySet()) {
            try {
                AttributeSensor<?> key = entry.getKey();
                Object value = entry.getValue();
                Class<?> type = (key.getType() != null) ? key.getType() : rebindContext.loadClass(key.getTypeName());
                ((EntityInternal)entity).setAttributeWithoutPublishing((AttributeSensor<Object>)key, value);
            } catch (ClassNotFoundException e) {
                throw Throwables.propagate(e);
            }
        }
        
        setParent(rebindContext, memento);
        addChildren(rebindContext, memento);
        addMembers(rebindContext, memento);
        addTags(rebindContext, memento);
        addLocations(rebindContext, memento);

        doReconstruct(rebindContext, memento);
        ((AbstractEntity)entity).rebind();
    }
    
    @Override
    public void addPolicies(RebindContext rebindContext, EntityMemento memento) {
        for (String policyId : memento.getPolicies()) {
            AbstractPolicy policy = (AbstractPolicy) rebindContext.getPolicy(policyId);
            if (policy != null) {
                entity.addPolicy(policy);
            } else {
                LOG.warn("Policy not found; discarding policy {} of entity {}({})",
                        new Object[] {policyId, memento.getType(), memento.getId()});
            }
        }
    }
    
    @Override
    public void addEnrichers(RebindContext rebindContext, EntityMemento memento) {
        for (String enricherId : memento.getEnrichers()) {
            AbstractEnricher enricher = (AbstractEnricher) rebindContext.getEnricher(enricherId);
            if (enricher != null) {
                entity.addEnricher(enricher);
            } else {
                LOG.warn("Enricher not found; discarding enricher {} of entity {}({})",
                        new Object[] {enricherId, memento.getType(), memento.getId()});
            }
        }
    }
    
    /**
     * For overriding, to reconstruct other fields.
     */
    protected void doReconstruct(RebindContext rebindContext, EntityMemento memento) {
        // default is no-op
    }
    
    protected void addMembers(RebindContext rebindContext, EntityMemento memento) {
        if (memento.getMembers().size() > 0) {
            if (entity instanceof Group) {
                for (String memberId : memento.getMembers()) {
                    Entity member = rebindContext.getEntity(memberId);
                    if (member != null) {
                        ((Group)entity).addMember(member);
                    } else {
                        LOG.warn("Entity not found; discarding member {} of group {}({})",
                                new Object[] {memberId, memento.getType(), memento.getId()});
                    }
                }
            } else {
                throw new UnsupportedOperationException("Entity with members should be a group: entity="+entity+"; type="+entity.getClass()+"; members="+memento.getMembers());
            }
        }
    }
    
    protected void addTags(RebindContext rebindContext, EntityMemento memento) {
        for (Object tag : memento.getTags()) {
            entity.addTag(tag);
        }
    }
    
    protected void addChildren(RebindContext rebindContext, EntityMemento memento) {
        for (String childId : memento.getChildren()) {
            Entity child = rebindContext.getEntity(childId);
            if (child != null) {
                entity.addChild(child);
            } else {
                LOG.warn("Entity not found; discarding child {} of entity {}({})",
                        new Object[] {childId, memento.getType(), memento.getId()});
            }
        }
    }

    protected void setParent(RebindContext rebindContext, EntityMemento memento) {
        Entity parent = (memento.getParent() != null) ? rebindContext.getEntity(memento.getParent()) : null;
        if (parent != null) {
            entity.setParent(parent);
        } else if (memento.getParent() != null){
            LOG.warn("Entity not found; discarding parent {} of entity {}({}), so entity will be orphaned and unmanaged",
                    new Object[] {memento.getParent(), memento.getType(), memento.getId()});
        }
    }
    
    protected void addLocations(RebindContext rebindContext, EntityMemento memento) {
        for (String id : memento.getLocations()) {
            Location loc = rebindContext.getLocation(id);
            if (loc != null) {
                ((EntityInternal)entity).addLocations(ImmutableList.of(loc));
            } else {
                LOG.warn("Location not found; discarding location {} of entity {}({})",
                        new Object[] {id, memento.getType(), memento.getId()});
            }
        }
    }
<<<<<<< HEAD
    
    protected void addPolicies(RebindContext rebindContext, EntityMemento memento) {
        for (String policyId : memento.getPolicies()) {
            AbstractPolicy policy = (AbstractPolicy) rebindContext.getPolicy(policyId);
            if (policy != null) {
                try {
                    entity.addPolicy(policy);
                } catch (Exception e) {
                    rebindContext.getExceptionHandler().onAddPolicyFailed(entity, policy, e);
                }
            } else {
                rebindContext.getExceptionHandler().onPolicyNotFound(policyId, "of entity "+entity);
            }
        }
    }
    
    protected void addEnrichers(RebindContext rebindContext, EntityMemento memento) {
        for (String enricherId : memento.getEnrichers()) {
            AbstractEnricher enricher = (AbstractEnricher) rebindContext.getEnricher(enricherId);
            if (enricher != null) {
                try {
                    entity.addEnricher(enricher);
                } catch (Exception e) {
                    rebindContext.getExceptionHandler().onAddEnricherFailed(entity, enricher, e);
                }
            } else {
                rebindContext.getExceptionHandler().onEnricherNotFound(enricherId, "of entity "+entity);
            }
        }
    }
=======
>>>>>>> 22149881
}<|MERGE_RESOLUTION|>--- conflicted
+++ resolved
@@ -186,37 +186,4 @@
             }
         }
     }
-<<<<<<< HEAD
-    
-    protected void addPolicies(RebindContext rebindContext, EntityMemento memento) {
-        for (String policyId : memento.getPolicies()) {
-            AbstractPolicy policy = (AbstractPolicy) rebindContext.getPolicy(policyId);
-            if (policy != null) {
-                try {
-                    entity.addPolicy(policy);
-                } catch (Exception e) {
-                    rebindContext.getExceptionHandler().onAddPolicyFailed(entity, policy, e);
-                }
-            } else {
-                rebindContext.getExceptionHandler().onPolicyNotFound(policyId, "of entity "+entity);
-            }
-        }
-    }
-    
-    protected void addEnrichers(RebindContext rebindContext, EntityMemento memento) {
-        for (String enricherId : memento.getEnrichers()) {
-            AbstractEnricher enricher = (AbstractEnricher) rebindContext.getEnricher(enricherId);
-            if (enricher != null) {
-                try {
-                    entity.addEnricher(enricher);
-                } catch (Exception e) {
-                    rebindContext.getExceptionHandler().onAddEnricherFailed(entity, enricher, e);
-                }
-            } else {
-                rebindContext.getExceptionHandler().onEnricherNotFound(enricherId, "of entity "+entity);
-            }
-        }
-    }
-=======
->>>>>>> 22149881
 }