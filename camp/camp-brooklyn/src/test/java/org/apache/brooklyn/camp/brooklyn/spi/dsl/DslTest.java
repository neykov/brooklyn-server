/*
 * Copyright 2016 The Apache Software Foundation.
 *
 * Licensed under the Apache License, Version 2.0 (the "License");
 * you may not use this file except in compliance with the License.
 * You may obtain a copy of the License at
 *
 *      http://www.apache.org/licenses/LICENSE-2.0
 *
 * Unless required by applicable law or agreed to in writing, software
 * distributed under the License is distributed on an "AS IS" BASIS,
 * WITHOUT WARRANTIES OR CONDITIONS OF ANY KIND, either express or implied.
 * See the License for the specific language governing permissions and
 * limitations under the License.
 */
package org.apache.brooklyn.camp.brooklyn.spi.dsl;

import static com.google.common.base.Preconditions.checkNotNull;
import static org.testng.Assert.assertEquals;
import static org.testng.Assert.assertTrue;

import java.util.ArrayList;
import java.util.Collection;
import java.util.NoSuchElementException;
import java.util.Random;
import java.util.concurrent.Callable;
import java.util.concurrent.Executors;
import java.util.concurrent.TimeUnit;

import org.apache.brooklyn.api.entity.Entity;
import org.apache.brooklyn.api.entity.EntitySpec;
import org.apache.brooklyn.api.mgmt.Task;
import org.apache.brooklyn.api.sensor.AttributeSensor;
import org.apache.brooklyn.camp.brooklyn.BrooklynCampConstants;
import org.apache.brooklyn.camp.brooklyn.spi.dsl.methods.BrooklynDslCommon;
import org.apache.brooklyn.config.ConfigKey;
import org.apache.brooklyn.core.config.ConfigKeys;
import org.apache.brooklyn.core.entity.EntityInternal;
import org.apache.brooklyn.core.mgmt.BrooklynTaskTags;
import org.apache.brooklyn.core.objs.BasicSpecParameter;
import org.apache.brooklyn.core.test.BrooklynAppUnitTestSupport;
import org.apache.brooklyn.core.test.entity.TestApplication;
import org.apache.brooklyn.core.test.entity.TestEntity;
import org.apache.brooklyn.test.Asserts;
import org.apache.brooklyn.util.core.task.Tasks;
import org.apache.brooklyn.util.core.task.ValueResolver;
import org.apache.brooklyn.util.exceptions.Exceptions;
import org.apache.brooklyn.util.guava.Maybe;
import org.apache.brooklyn.util.text.Identifiers;
import org.apache.brooklyn.util.time.Duration;
import org.testng.Assert;
import org.testng.annotations.AfterMethod;
import org.testng.annotations.BeforeMethod;
import org.testng.annotations.Test;

import com.google.common.base.Function;
import com.google.common.base.Functions;
import com.google.common.base.Supplier;
import com.google.common.collect.ImmutableList;
import com.google.common.util.concurrent.ListenableScheduledFuture;
import com.google.common.util.concurrent.ListeningScheduledExecutorService;
import com.google.common.util.concurrent.MoreExecutors;

/**
 * Also see org.apache.brooklyn.camp.brooklyn.DslAndRebindYamlTest for pure-yaml tests.
 * 
 * The purpose of this class is to test at the java-api level, giving more control for
 * repeated assertions etc (e.g. concurrent calls, looping round to create entities
 * repeatedly, etc).
 */
public class DslTest extends BrooklynAppUnitTestSupport {

    private static final int MAX_PARALLEL_RESOLVERS = 50;
    private static final int MANY_RESOLVER_ITERATIONS = 100;
    
    private ListeningScheduledExecutorService executor;
    private Random random = new Random();
    
    @BeforeMethod(alwaysRun=true)
    @Override
    public void setUp() throws Exception {
        super.setUp();
        executor = MoreExecutors.listeningDecorator(Executors.newSingleThreadScheduledExecutor());
    }
    
    @AfterMethod(alwaysRun=true)
    @Override
    public void tearDown() throws Exception {
        try {
            if (executor != null) executor.shutdownNow();
        } finally {
            super.tearDown();
        }
    }
    
    @Test
    public void testAttributeWhenReadyEmptyDoesNotBlock() throws Exception {
        BrooklynDslDeferredSupplier<?> dsl = BrooklynDslCommon.attributeWhenReady(TestApplication.MY_ATTRIBUTE.getName());
        Maybe<?> actualValue = execDslRealRealQuick(dsl, TestApplication.MY_ATTRIBUTE.getType(), app);
        assertTrue(actualValue.isAbsent());
    }

    @Test
    public void testAttributeWhenReadyEmptyImmediatelyDoesNotBlock() throws Exception {
        BrooklynDslDeferredSupplier<?> dsl = BrooklynDslCommon.attributeWhenReady(TestApplication.MY_ATTRIBUTE.getName());
        Maybe<?> actualValue = execDslImmediately(dsl, TestApplication.MY_ATTRIBUTE.getType(), app, true);
        assertTrue(actualValue.isAbsent());
    }

    @Test
    public void testAttributeWhenReady() throws Exception {
        BrooklynDslDeferredSupplier<?> dsl = BrooklynDslCommon.attributeWhenReady(TestEntity.NAME.getName());
        new AttributeWhenReadyTestWorker(app, TestEntity.NAME, dsl).run();
    }

    @Test
    public void testAttributeWhenReadyBlocksUntilReady() throws Exception {
        // Fewer iterations, because there is a sleep each time
        BrooklynDslDeferredSupplier<?> dsl = BrooklynDslCommon.attributeWhenReady(TestEntity.NAME.getName());
        new AttributeWhenReadyTestWorker(app, TestEntity.NAME, dsl).satisfiedAsynchronously(true).resolverIterations(2).run();
    }

    @Test(groups="Integration")
    public void testAttributeWhenReadyConcurrent() throws Exception {
        final BrooklynDslDeferredSupplier<?> dsl = BrooklynDslCommon.attributeWhenReady(TestEntity.NAME.getName());
        runConcurrentWorker(new Supplier<Runnable>() {
            @Override
            public Runnable get() {
                return new AttributeWhenReadyTestWorker(app, TestEntity.NAME, dsl);
            }
        });
    }

    @Test
    public void testConfig() throws Exception {
        ConfigKey<String> configKey = ConfigKeys.newStringConfigKey("testConfig");
        BrooklynDslDeferredSupplier<?> dsl = BrooklynDslCommon.config(configKey.getName());
        new ConfigTestWorker(app, configKey, dsl).run();
    }

    @Test
    public void testConfigWithDsl() throws Exception {
        ConfigKey<?> configKey = ConfigKeys.newConfigKey(Entity.class, "testConfig");
        BrooklynDslDeferredSupplier<?> dsl = BrooklynDslCommon.config(configKey.getName());
        Supplier<ConfigValuePair> valueSupplier = new Supplier<ConfigValuePair>() {
            @Override public ConfigValuePair get() {
                return new ConfigValuePair(BrooklynDslCommon.root(), app);
            }
        };
        new ConfigTestWorker(app, configKey, valueSupplier, dsl).run();
    }

    @Test
    public void testConfigWithDslNotReadyImmediately() throws Exception {
        final ConfigKey<String> configKey = ConfigKeys.newStringConfigKey("testConfig");
        BrooklynDslDeferredSupplier<?> dsl = BrooklynDslCommon.config(configKey.getName());
        Function<Entity, ConfigValuePair> valueSupplier = new Function<Entity, ConfigValuePair>() {
            private ListenableScheduledFuture<?> future;
            @Override
            public ConfigValuePair apply(final Entity entity) {
                try {
                    // If executed in a loop, then wait for previous call's future to complete.
                    // If previous assertion used getImmediately, then it won't have waited for the future to complete.
                    if (future != null) {
                        future.get(Asserts.DEFAULT_LONG_TIMEOUT.toMilliseconds(), TimeUnit.MILLISECONDS);
                        future = null;
                    }
    
                    // Reset sensor - otherwise if run in a loop the old value will be picked up, before our execute sets the new value
                    entity.sensors().set(TestApplication.MY_ATTRIBUTE, null);
                    
                    final String expectedValue = Identifiers.makeRandomId(10);
                    Runnable job = new Runnable() {
                        @Override
                        public void run() {
                            entity.sensors().set(TestApplication.MY_ATTRIBUTE, expectedValue);
                        }
                    };
                    future = executor.schedule(job, random.nextInt(20), TimeUnit.MILLISECONDS);
    
                    BrooklynDslDeferredSupplier<?> attributeDsl = BrooklynDslCommon.attributeWhenReady(TestApplication.MY_ATTRIBUTE.getName());
                    return new ConfigValuePair(attributeDsl, expectedValue);

                } catch (Exception e) {
                    throw Exceptions.propagate(e);
                }
            }
        };
        new ConfigTestWorker(app, configKey, valueSupplier, dsl).satisfiedAsynchronously(true).resolverIterations(2).run();
    }
    
    @Test
    public void testConfigUsesParameterDefaultValue() throws Exception {
        final ConfigKey<String> configKey = ConfigKeys.newStringConfigKey("testConfig");
        ConfigKey<String> configParam = ConfigKeys.newStringConfigKey("testParam", "myDescription", "myDefaultConfigValue");
        BrooklynDslDeferredSupplier<?> dsl = BrooklynDslCommon.config(configKey.getName());
        Supplier<ConfigValuePair> valueSupplier = new Supplier<ConfigValuePair>() {
            @Override public ConfigValuePair get() {
                return new ConfigValuePair(BrooklynDslCommon.config("testParam"), "myDefaultConfigValue");
            }
        };
        new ConfigTestWorker(app, configKey, valueSupplier, dsl)
                .childSpec(EntitySpec.create(TestEntity.class).parameters(ImmutableList.of(new BasicSpecParameter<String>("myLabel", true, configParam))))
                .run();
    }
    
    @Test
    @SuppressWarnings({ "unchecked", "rawtypes" })
    public void testConfigImmediatelyDoesNotBlock() throws Exception {
        ConfigKey<String> configKey = ConfigKeys.newStringConfigKey("testConfig");
        BrooklynDslDeferredSupplier<?> attributeDsl = BrooklynDslCommon.attributeWhenReady(TestApplication.MY_ATTRIBUTE.getName());
        app.config().set((ConfigKey)configKey, attributeDsl); // ugly cast because val is DSL, resolving to a string
        BrooklynDslDeferredSupplier<?> configDsl = BrooklynDslCommon.config(configKey.getName());
        Maybe<?> actualValue = execDslImmediately(configDsl, configKey.getType(), app, true);
        assertTrue(actualValue.isAbsent());
    }

    @Test
    public void testSelf() throws Exception {
        BrooklynDslDeferredSupplier<?> dsl = BrooklynDslCommon.self();
        new SelfTestWorker(app, dsl).run();
    }

    @Test(groups="Integration")
    public void testSelfConcurrent() throws Exception {
        final BrooklynDslDeferredSupplier<?> dsl = BrooklynDslCommon.self();
        runConcurrentWorker(new Supplier<Runnable>() {
            @Override
            public Runnable get() {
                return new SelfTestWorker(app, dsl);
            }
        });
    }

    @Test
    public void testParent() throws Exception {
        BrooklynDslDeferredSupplier<?> dsl = BrooklynDslCommon.parent();
        new ParentTestWorker(app, dsl).run();
    }

    @Test(groups="Integration")
    public void testParentConcurrent() throws Exception {
        final BrooklynDslDeferredSupplier<?> dsl = BrooklynDslCommon.parent();
        runConcurrentWorker(new Supplier<Runnable>() {
            @Override
            public Runnable get() {
                return new ParentTestWorker(app, dsl);
            }
        });
    }

    @Test
    public void testEntity() throws Exception {
        TestEntity entity = app.addChild(EntitySpec.create(TestEntity.class).configure(BrooklynCampConstants.PLAN_ID, "myId"));
        BrooklynDslDeferredSupplier<?> dsl = BrooklynDslCommon.entity("myId");
        Maybe<?> actualValue = execDslImmediately(dsl, Entity.class, app, true);
        assertEquals(actualValue.get(), entity);
    }

    @Test
    public void testFormatString() throws Exception {
        // literals (non-deferred) can be resolved immediately
        assertEquals(BrooklynDslCommon.formatString("myval"), "myval");
        assertEquals(BrooklynDslCommon.formatString("%s", "myval"), "myval");
        
        BrooklynDslDeferredSupplier<?> arg = BrooklynDslCommon.attributeWhenReady(TestApplication.MY_ATTRIBUTE.getName());
        BrooklynDslDeferredSupplier<?> dsl = (BrooklynDslDeferredSupplier<?>) BrooklynDslCommon.formatString("%s", arg);
        
        Maybe<?> actualValue = execDslImmediately(dsl, String.class, app, true);
        assertTrue(actualValue.isAbsent());

        app.sensors().set(TestApplication.MY_ATTRIBUTE, "myval");
        assertEquals(execDslEventually(dsl, String.class, app, Asserts.DEFAULT_LONG_TIMEOUT).get(), "myval");
        assertEquals(execDslImmediately(dsl, String.class, app, true).get(), "myval");
    }

    @Test
    public void testUrlEncode() throws Exception {
        String origVal = "name@domain?!/&:%";
        String encodedVal = "name%40domain%3F%21%2F%26%3A%25";
        
        // literals (non-deferred) can be resolved immediately
        assertEquals(BrooklynDslCommon.urlEncode("myval"), "myval");
        assertEquals(BrooklynDslCommon.urlEncode(origVal), encodedVal);
        
        BrooklynDslDeferredSupplier<?> arg = BrooklynDslCommon.attributeWhenReady(TestApplication.MY_ATTRIBUTE.getName());
        BrooklynDslDeferredSupplier<?> dsl = (BrooklynDslDeferredSupplier<?>) BrooklynDslCommon.urlEncode(arg);
        
        Maybe<?> actualValue = execDslImmediately(dsl, String.class, app, true);
        assertTrue(actualValue.isAbsent());

        app.sensors().set(TestApplication.MY_ATTRIBUTE, origVal);
        assertEquals(execDslEventually(dsl, String.class, app, Asserts.DEFAULT_LONG_TIMEOUT).get(), encodedVal);
        assertEquals(execDslImmediately(dsl, String.class, app, true).get(), encodedVal);
    }

    @Test
    public void testEntityNotFound() throws Exception {
        BrooklynDslDeferredSupplier<?> dsl = BrooklynDslCommon.entity("myIdDoesNotExist");
        Maybe<?> actualValue = execDslImmediately(dsl, Entity.class, app, true);
        Assert.assertTrue(actualValue.isAbsent());
        try {
            actualValue.get();
            Asserts.shouldHaveFailedPreviously("actual="+actualValue);
        } catch (Exception e) {
            Asserts.expectedFailureOfType(e, NoSuchElementException.class);
        }
    }

    // Different from testParentConcurrent() only in the execution context the task is submitted in (global vs app)
    @Test(invocationCount=10)
    public void testTaskContext() {
        final TestEntity entity = app.createAndManageChild(EntitySpec.create(TestEntity.class));
        // context entity here = none
        Task<Entity> task = Tasks.<Entity>builder()
            .body(new Callable<Entity>() {
                @Override
                public Entity call() throws Exception {
                    // context entity here = entity
                    return BrooklynTaskTags.getContextEntity(Tasks.current());
                }
            }).build();
        Task<Entity> result = entity.getExecutionContext().submit(task);
        assertEquals(result.getUnchecked(), entity);
    }

    protected void runConcurrentWorker(Supplier<Runnable> taskSupplier) {
        Collection<Task<?>> results = new ArrayList<>();
        for (int i = 0; i < MAX_PARALLEL_RESOLVERS; i++) {
            Task<?> result = app.getExecutionContext().submit(taskSupplier.get());
            results.add(result);
        }
        for (Task<?> result : results) {
            result.getUnchecked();
        }
    }
    
    private static class DslTestWorker implements Runnable {
        protected final TestApplication parent;
        protected final BrooklynDslDeferredSupplier<?> dsl;
        protected final Class<?> type;
        protected EntitySpec<? extends TestEntity> childSpec = EntitySpec.create(TestEntity.class);
        protected int resolverIterations = MANY_RESOLVER_ITERATIONS;
        protected boolean satisfiedAsynchronously = false;
        private boolean wrapInTaskForImmediately = true;
        
        public DslTestWorker(TestApplication parent, BrooklynDslDeferredSupplier<?> dsl, Class<?> type) {
            this.parent = checkNotNull(parent, "parent");
            this.dsl = checkNotNull(dsl, "dsl");
            this.type = checkNotNull(type, "type");
        }

        public DslTestWorker childSpec(EntitySpec<? extends TestEntity> val) {
            childSpec = val;
            return this;
        }
        
        public DslTestWorker resolverIterations(int val) {
            resolverIterations = val;
            return this;
        }
        
        public DslTestWorker satisfiedAsynchronously(boolean val) {
            satisfiedAsynchronously = val;
            return this;
        }
        
<<<<<<< HEAD
        @SuppressWarnings("unused")  // kept in case useful for additional tests
=======
        @SuppressWarnings("unused")  // included for completeness?
>>>>>>> 39301e0f
        public DslTestWorker wrapInTaskForImmediately(boolean val) {
            wrapInTaskForImmediately = val;
            return this;
        }
        
        @Override
        public void run() {
            try {
                TestEntity entity = parent.addChild(childSpec);
                for (int i = 0; i < resolverIterations; i++) {
                    // Call dsl.getImmediately()
                    preResolve(entity);
                    Maybe<?> immediateValue;
                    try {
                        immediateValue = execDslImmediately(dsl, type, entity, wrapInTaskForImmediately);
                    } catch (Exception e) {
                        throw Exceptions.propagate(e);
                    }
                    postResolve(entity, immediateValue, true);
                    
                    // Call dsl.get()
                    preResolve(entity);
                    Maybe<?> eventualValue = execDslEventually(dsl, type, entity, Duration.ONE_MINUTE);
                    postResolve(entity, eventualValue, false);
                }
            } catch (Exception e) {
                Exceptions.propagate(e);
            }
        }

        protected void preResolve(TestEntity entity) throws Exception {
        }

        protected void postResolve(TestEntity entity, Maybe<?> actualValue, boolean isImmediate) throws Exception {
        }
    }

    private class AttributeWhenReadyTestWorker extends DslTestWorker {
        private AttributeSensor<String> sensor;
        private String expectedValue;
        private ListenableScheduledFuture<?> future;

        public AttributeWhenReadyTestWorker(TestApplication parent, AttributeSensor<String> sensor, BrooklynDslDeferredSupplier<?> dsl) {
            super(parent, dsl, sensor.getType());
            this.sensor = sensor;
        }

        @Override
        protected void preResolve(final TestEntity entity) {
            expectedValue = Identifiers.makeRandomId(10);
            Runnable job = new Runnable() {
                @Override
                public void run() {
                    entity.sensors().set(sensor, expectedValue);
                }
            };
            if (satisfiedAsynchronously) {
                future = executor.schedule(job, random.nextInt(20), TimeUnit.MILLISECONDS);
            } else {
                job.run();
            }
        }

        @Override
        protected void postResolve(TestEntity entity, Maybe<?> actualValue, boolean isImmediate) throws Exception {
            if (satisfiedAsynchronously && isImmediate) {
                // We accept a maybe.absent if we called getImmediately when satisfiedAsynchronously
                assertTrue(actualValue.isAbsent() || expectedValue.equals(actualValue.get()), "actual="+actualValue+"; expected="+expectedValue);
            } else {
                assertEquals(actualValue.get(), expectedValue);
            }
            
            if (future != null) {
                future.get(Asserts.DEFAULT_LONG_TIMEOUT.toMilliseconds(), TimeUnit.MILLISECONDS);
                future = null;
            }
            // Reset sensor - otherwise if run in a loop the old value will be picked up, before our execute sets the new value
            entity.sensors().set(sensor, null);
        }
    }

    private static class SelfTestWorker extends DslTestWorker {
        public SelfTestWorker(TestApplication parent, BrooklynDslDeferredSupplier<?> dsl) {
            super(parent, dsl, Entity.class);
        }

        @Override
        protected void preResolve(TestEntity entity) {
        }

        @Override
        protected void postResolve(TestEntity entity, Maybe<?> actualValue, boolean isImmediate) {
            assertEquals(actualValue.get(), entity);
        }

    }

    private static class ParentTestWorker extends DslTestWorker {
        public ParentTestWorker(TestApplication parent, BrooklynDslDeferredSupplier<?> dsl) {
            super(parent, dsl, Entity.class);
        }

        @Override
        protected void postResolve(TestEntity entity, Maybe<?> actualValue, boolean isImmediate) {
            assertEquals(actualValue.get(), parent);
        }
    }
    
    private class ConfigTestWorker extends DslTestWorker {
        private ConfigKey<?> config;
        private Object expectedValue;
        private Function<? super Entity, ConfigValuePair> valueFunction;
        
        public ConfigTestWorker(TestApplication parent, ConfigKey<?> config, BrooklynDslDeferredSupplier<?> dsl) {
            this(parent, config, newRandomConfigValueSupplier(), dsl);
        }

        public ConfigTestWorker(TestApplication parent, ConfigKey<?> config, Supplier<ConfigValuePair> valueSupplier, BrooklynDslDeferredSupplier<?> dsl) {
            this(parent, config, Functions.forSupplier(valueSupplier), dsl);
        }
        
        public ConfigTestWorker(TestApplication parent, ConfigKey<?> config, Function<? super Entity, ConfigValuePair> valueFunction, BrooklynDslDeferredSupplier<?> dsl) {
            super(parent, dsl, config.getType());
            this.config = config;
            this.valueFunction = valueFunction;
        }

        @Override
        @SuppressWarnings({ "unchecked", "rawtypes" })
        protected void preResolve(final TestEntity entity) {
            ConfigValuePair pair = valueFunction.apply(entity);
            expectedValue = pair.expectedResolvedVal;
            entity.config().set((ConfigKey)config, pair.configVal); // nasty cast, because val might be a DSL
        }

        @Override
        @SuppressWarnings({ "rawtypes", "unchecked" })
        protected void postResolve(TestEntity entity, Maybe<?> actualValue, boolean isImmediate) throws Exception {
            if (satisfiedAsynchronously && isImmediate) {
                // We accept a maybe.absent if we called getImmediately when satisfiedAsynchronously
                assertTrue(actualValue.isAbsent() || expectedValue.equals(actualValue.get()), "actual="+actualValue+"; expected="+expectedValue);
            } else {
                assertEquals(actualValue.get(), expectedValue);
            }
            
            // Reset config - otherwise if run in a loop the old value will be picked up, before our execute sets the new value
            entity.config().set((ConfigKey)config, (Object)null); // ugly cast from ConfigKey<?>
        }
    }

    static class ConfigValuePair {
        public final Object configVal;
        public final Object expectedResolvedVal;
        
        public ConfigValuePair(Object configVal, Object expectedResolvedVal) {
            this.configVal = configVal;
            this.expectedResolvedVal = expectedResolvedVal;
        }
    }

    private static Supplier<ConfigValuePair> newRandomConfigValueSupplier() {
        return new Supplier<ConfigValuePair>() {
            @Override public ConfigValuePair get() {
                String val = Identifiers.makeRandomId(10);
                return new ConfigValuePair(val, val);
            }
        };
    }

    static Maybe<?> execDslImmediately(final BrooklynDslDeferredSupplier<?> dsl, final Class<?> type, final Entity context, boolean execInTask) throws Exception {
        // Exec'ing immediately will call DSL in current thread. It needs to find the context entity,
        // and does this using BrooklynTaskTags.getTargetOrContextEntity(Tasks.current()).
        // If we are not in a task executed by the context entity, then this lookup will fail. 
        Callable<Maybe<?>> job = new Callable<Maybe<?>>() {
            @Override
            public Maybe<?> call() throws Exception {
                return Tasks.resolving(dsl).as(type)
                        .context(context)
                        .description("Computing "+dsl)
                        .immediately(true)
                        .getMaybe();
            }
        };
        if (execInTask) {
            Task<Maybe<?>> task = ((EntityInternal)context).getExecutionContext().submit(job);
            task.get(Asserts.DEFAULT_LONG_TIMEOUT);
            assertTrue(task.isDone());
            return task.get();
            
        } else {
            return job.call();
        }
    }
    
    static Maybe<?> execDslRealRealQuick(BrooklynDslDeferredSupplier<?> dsl, Class<?> type, Entity context) {
        return execDslEventually(dsl, type, context, ValueResolver.REAL_REAL_QUICK_WAIT);
    }
    
    static Maybe<?> execDslEventually(BrooklynDslDeferredSupplier<?> dsl, Class<?> type, Entity context, Duration timeout) {
        return Tasks.resolving(dsl).as(type)
                .context(context)
                .description("Computing "+dsl)
                .timeout(timeout)
                .getMaybe();
    }
}<|MERGE_RESOLUTION|>--- conflicted
+++ resolved
@@ -365,11 +365,7 @@
             return this;
         }
         
-<<<<<<< HEAD
-        @SuppressWarnings("unused")  // kept in case useful for additional tests
-=======
-        @SuppressWarnings("unused")  // included for completeness?
->>>>>>> 39301e0f
+        @SuppressWarnings("unused")  // kept in case useful for additional tests, for completeness
         public DslTestWorker wrapInTaskForImmediately(boolean val) {
             wrapInTaskForImmediately = val;
             return this;
